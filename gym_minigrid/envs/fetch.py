from gym_minigrid.minigrid import (
    COLOR_NAMES,
    Ball,
    Grid,
    Key,
    MiniGridEnv,
    MissionSpace,
)


class FetchEnv(MiniGridEnv):
    """
    Environment in which the agent has to fetch a random object
    named using English text strings
    """

    def __init__(self, size=8, numObjs=3, **kwargs):
        self.numObjs = numObjs
        self.obj_types = ["key", "ball"]

        MISSION_SYNTAX = [
            "get a",
            "go get a",
            "fetch a",
            "go fetch a",
            "you must fetch a",
        ]
        self.size = size
        mission_space = MissionSpace(
            mission_func=lambda syntax, color, type: f"{syntax} {color} {type}",
            ordered_placeholders=[MISSION_SYNTAX, COLOR_NAMES, self.obj_types],
        )
        super().__init__(
            mission_space=mission_space,
            width=size,
            height=size,
            max_steps=5 * size**2,
            # Set this to True for maximum speed
            see_through_walls=True,
            **kwargs,
        )

    def _gen_grid(self, width, height):
        self.grid = Grid(width, height)

        # Generate the surrounding walls
        self.grid.horz_wall(0, 0)
        self.grid.horz_wall(0, height - 1)
        self.grid.vert_wall(0, 0)
        self.grid.vert_wall(width - 1, 0)

        objs = []

        # For each object to be generated
        while len(objs) < self.numObjs:
            objType = self._rand_elem(self.obj_types)
            objColor = self._rand_elem(COLOR_NAMES)

            if objType == "key":
                obj = Key(objColor)
            elif objType == "ball":
                obj = Ball(objColor)
            else:
                raise ValueError(
                    "{} object type given. Object type can only be of values key and ball.".format(
                        objType
                    )
                )

            self.place_obj(obj)
            objs.append(obj)

        # Randomize the player start position and orientation
        self.place_agent()

        # Choose a random object to be picked up
        target = objs[self._rand_int(0, len(objs))]
        self.targetType = target.type
        self.targetColor = target.color

        descStr = f"{self.targetColor} {self.targetType}"

        # Generate the mission string
        idx = self._rand_int(0, 5)
        if idx == 0:
            self.mission = "get a %s" % descStr
        elif idx == 1:
            self.mission = "go get a %s" % descStr
        elif idx == 2:
            self.mission = "fetch a %s" % descStr
        elif idx == 3:
            self.mission = "go fetch a %s" % descStr
        elif idx == 4:
            self.mission = "you must fetch a %s" % descStr
        assert hasattr(self, "mission")

    def step(self, action):
        obs, reward, terminated, truncated, info = super().step(action)

        if self.carrying:
            if (
                self.carrying.color == self.targetColor
                and self.carrying.type == self.targetType
            ):
                reward = self._reward()
                terminated = True
            else:
                reward = 0
                terminated = True

<<<<<<< HEAD
        return obs, reward, terminated, truncated, info


register(
    id="MiniGrid-Fetch-5x5-N2-v0",
    entry_point="gym_minigrid.envs.fetch:FetchEnv",
    size=5,
    numObjs=2,
)

register(
    id="MiniGrid-Fetch-6x6-N2-v0",
    entry_point="gym_minigrid.envs.fetch:FetchEnv",
    size=6,
    numObjs=2,
)

register(id="MiniGrid-Fetch-8x8-N3-v0", entry_point="gym_minigrid.envs.fetch:FetchEnv")
=======
        return obs, reward, done, info
>>>>>>> 8dc83530
<|MERGE_RESOLUTION|>--- conflicted
+++ resolved
@@ -108,25 +108,4 @@
                 reward = 0
                 terminated = True
 
-<<<<<<< HEAD
-        return obs, reward, terminated, truncated, info
-
-
-register(
-    id="MiniGrid-Fetch-5x5-N2-v0",
-    entry_point="gym_minigrid.envs.fetch:FetchEnv",
-    size=5,
-    numObjs=2,
-)
-
-register(
-    id="MiniGrid-Fetch-6x6-N2-v0",
-    entry_point="gym_minigrid.envs.fetch:FetchEnv",
-    size=6,
-    numObjs=2,
-)
-
-register(id="MiniGrid-Fetch-8x8-N3-v0", entry_point="gym_minigrid.envs.fetch:FetchEnv")
-=======
-        return obs, reward, done, info
->>>>>>> 8dc83530
+        return obs, reward, terminated, truncated, info