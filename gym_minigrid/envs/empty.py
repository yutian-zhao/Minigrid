from gym_minigrid.minigrid import Goal, Grid, MiniGridEnv
from gym_minigrid.register import register


class EmptyEnv(MiniGridEnv):
    """
    Empty grid environment, no obstacles, sparse reward
    """

    def __init__(self, size=8, agent_start_pos=(1, 1), agent_start_dir=0, **kwargs):
        self.agent_start_pos = agent_start_pos
        self.agent_start_dir = agent_start_dir

        super().__init__(
            grid_size=size,
            max_steps=4 * size * size,
            # Set this to True for maximum speed
            see_through_walls=True,
            **kwargs
        )

    def _gen_grid(self, width, height):
        # Create an empty grid
        self.grid = Grid(width, height)

        # Generate the surrounding walls
        self.grid.wall_rect(0, 0, width, height)

        # Place a goal square in the bottom-right corner
        self.put_obj(Goal(), width - 2, height - 2)

        # Place the agent
        if self.agent_start_pos is not None:
            self.agent_pos = self.agent_start_pos
            self.agent_dir = self.agent_start_dir
        else:
            self.place_agent()

        self.mission = "get to the green goal square"

<<<<<<< HEAD

register(
    id='MiniGrid-Empty-5x5-v0',
    entry_point='gym_minigrid.envs.empty:EmptyEnv',
    size=5
)

register(
    id='MiniGrid-Empty-Random-5x5-v0',
    entry_point='gym_minigrid.envs.empty:EmptyEnv',
    size=5, agent_start_pos=None
)

register(
    id='MiniGrid-Empty-6x6-v0',
    entry_point='gym_minigrid.envs.empty:EmptyEnv',
size=6,
)

register(
    id='MiniGrid-Empty-Random-6x6-v0',
    entry_point='gym_minigrid.envs.empty:EmptyEnv',
size=6, agent_start_pos=None
=======

class EmptyEnv5x5(EmptyEnv):
    def __init__(self, **kwargs):
        super().__init__(size=5, **kwargs)


class EmptyRandomEnv5x5(EmptyEnv):
    def __init__(self, **kwargs):
        super().__init__(size=5, agent_start_pos=None, **kwargs)


class EmptyEnv6x6(EmptyEnv):
    def __init__(self, **kwargs):
        super().__init__(size=6, **kwargs)


class EmptyRandomEnv6x6(EmptyEnv):
    def __init__(self, **kwargs):
        super().__init__(size=6, agent_start_pos=None, **kwargs)


class EmptyEnv16x16(EmptyEnv):
    def __init__(self, **kwargs):
        super().__init__(size=16, **kwargs)


register(id="MiniGrid-Empty-5x5-v0", entry_point="gym_minigrid.envs:EmptyEnv5x5")

register(id="MiniGrid-Empty-5x5-v0", entry_point="gym_minigrid.envs:EmptyEnv5x5")

register(
    id="MiniGrid-Empty-Random-5x5-v0", entry_point="gym_minigrid.envs:EmptyRandomEnv5x5"
>>>>>>> fcb4d5ae
)

register(id="MiniGrid-Empty-6x6-v0", entry_point="gym_minigrid.envs:EmptyEnv6x6")

register(
<<<<<<< HEAD
    id='MiniGrid-Empty-8x8-v0',
    entry_point='gym_minigrid.envs.empty:EmptyEnv',
)

register(
    id='MiniGrid-Empty-16x16-v0',
    entry_point='gym_minigrid.envs.empty:EmptyEnv',
size=16,
)
=======
    id="MiniGrid-Empty-Random-6x6-v0", entry_point="gym_minigrid.envs:EmptyRandomEnv6x6"
)

register(id="MiniGrid-Empty-8x8-v0", entry_point="gym_minigrid.envs:EmptyEnv")

register(id="MiniGrid-Empty-16x16-v0", entry_point="gym_minigrid.envs:EmptyEnv16x16")
>>>>>>> fcb4d5ae
<|MERGE_RESOLUTION|>--- conflicted
+++ resolved
@@ -38,7 +38,6 @@
 
         self.mission = "get to the green goal square"
 
-<<<<<<< HEAD
 
 register(
     id='MiniGrid-Empty-5x5-v0',
@@ -62,46 +61,9 @@
     id='MiniGrid-Empty-Random-6x6-v0',
     entry_point='gym_minigrid.envs.empty:EmptyEnv',
 size=6, agent_start_pos=None
-=======
-
-class EmptyEnv5x5(EmptyEnv):
-    def __init__(self, **kwargs):
-        super().__init__(size=5, **kwargs)
-
-
-class EmptyRandomEnv5x5(EmptyEnv):
-    def __init__(self, **kwargs):
-        super().__init__(size=5, agent_start_pos=None, **kwargs)
-
-
-class EmptyEnv6x6(EmptyEnv):
-    def __init__(self, **kwargs):
-        super().__init__(size=6, **kwargs)
-
-
-class EmptyRandomEnv6x6(EmptyEnv):
-    def __init__(self, **kwargs):
-        super().__init__(size=6, agent_start_pos=None, **kwargs)
-
-
-class EmptyEnv16x16(EmptyEnv):
-    def __init__(self, **kwargs):
-        super().__init__(size=16, **kwargs)
-
-
-register(id="MiniGrid-Empty-5x5-v0", entry_point="gym_minigrid.envs:EmptyEnv5x5")
-
-register(id="MiniGrid-Empty-5x5-v0", entry_point="gym_minigrid.envs:EmptyEnv5x5")
+)
 
 register(
-    id="MiniGrid-Empty-Random-5x5-v0", entry_point="gym_minigrid.envs:EmptyRandomEnv5x5"
->>>>>>> fcb4d5ae
-)
-
-register(id="MiniGrid-Empty-6x6-v0", entry_point="gym_minigrid.envs:EmptyEnv6x6")
-
-register(
-<<<<<<< HEAD
     id='MiniGrid-Empty-8x8-v0',
     entry_point='gym_minigrid.envs.empty:EmptyEnv',
 )
@@ -110,12 +72,4 @@
     id='MiniGrid-Empty-16x16-v0',
     entry_point='gym_minigrid.envs.empty:EmptyEnv',
 size=16,
-)
-=======
-    id="MiniGrid-Empty-Random-6x6-v0", entry_point="gym_minigrid.envs:EmptyRandomEnv6x6"
-)
-
-register(id="MiniGrid-Empty-8x8-v0", entry_point="gym_minigrid.envs:EmptyEnv")
-
-register(id="MiniGrid-Empty-16x16-v0", entry_point="gym_minigrid.envs:EmptyEnv16x16")
->>>>>>> fcb4d5ae
+)